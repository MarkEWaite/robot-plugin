/*
* Copyright 2008-2014 Nokia Siemens Networks Oyj
*
* Licensed under the Apache License, Version 2.0 (the "License");
* you may not use this file except in compliance with the License.
* You may obtain a copy of the License at
*
*    http://www.apache.org/licenses/LICENSE-2.0
*
* Unless required by applicable law or agreed to in writing, software
* distributed under the License is distributed on an "AS IS" BASIS,
* WITHOUT WARRANTIES OR CONDITIONS OF ANY KIND, either express or implied.
* See the License for the specific language governing permissions and
* limitations under the License.
*/
package hudson.plugins.robot;

import hudson.matrix.MatrixBuild;
import hudson.model.AbstractBuild;
import hudson.model.Action;
import hudson.model.Run;
import hudson.plugins.robot.graph.RobotGraphHelper;
import hudson.plugins.robot.model.RobotResult;
import hudson.util.ChartUtil;
import hudson.util.Graph;
import org.kohsuke.stapler.StaplerRequest;
import org.kohsuke.stapler.StaplerResponse;

import java.io.IOException;
import java.util.Calendar;

public class AggregatedRobotAction implements Action {

	private AggregatedRobotResult aggregatedResult;
	private MatrixBuild build;

	public AggregatedRobotAction(MatrixBuild build){
		this.build = build;
	}

	public void addResult(RobotResult result) {
		if (aggregatedResult == null) aggregatedResult = new AggregatedRobotResult(this);
		aggregatedResult.addResult(result);
	}

	public AggregatedRobotResult getResult() {
		return aggregatedResult;
	}

	public AbstractBuild getOwner() {
		return build;
	}

	public static RobotBuildAction getChildBuildAction(Run run){
		return run.getAction(RobotBuildAction.class);
	}

	public double getOverallPassPercentage() {
		return aggregatedResult.getPassPercentage(false);
	}

	public double getCriticalPassPercentage() {
		return aggregatedResult.getPassPercentage(true);
	}

	public String getIconFileName() {
		return "/plugin/robot/robot.png";
	}

	public String getDisplayName() {
		return Messages.robot_sidebar_link();
	}

	public String getUrlName() {
		return "robot";
	}

	/**
	 * Return robot trend graph in the request.
	 * @param req
	 * @param rsp
	 * @throws java.io.IOException
	 */
	public void doGraph(StaplerRequest req, StaplerResponse rsp)
			throws IOException {
		if (ChartUtil.awtProblemCause != null) {
			rsp.sendRedirect2(req.getContextPath() + "/images/headless.png");
			return;
		}

		Calendar t = build.getTimestamp();

		if (req.checkIfModified(t, rsp))
			return;

		String labelFormat = RobotConfig.getInstance().getXAxisLabelFormat();
		Graph g = RobotGraphHelper.createTestResultsGraphForTestObject(getResult(),
				Boolean.valueOf(req.getParameter("zoomSignificant")),
				false, Boolean.valueOf(req.getParameter("hd")),
				Boolean.valueOf(req.getParameter("failedOnly")),
				Boolean.valueOf(req.getParameter("criticalOnly")),
<<<<<<< HEAD
				Integer.parseInt(req.getParameter("maxBuildsToShow")));
=======
				labelFormat,
				Integer.valueOf(req.getParameter("maxBuildsToShow")));
>>>>>>> 789d2ff6
		g.doPng(req, rsp);
	}

	public static class AggregatedRobotResult extends RobotResult {

		private static final long serialVersionUID = 1L;
		private final transient AggregatedRobotAction parent;
		private int passed, failed, criticalPassed, criticalFailed;

		public AggregatedRobotResult(AggregatedRobotAction parent) {
			this.parent = parent;
		}

		public void addResult(RobotResult result) {
			criticalFailed += result.getCriticalFailed();
			criticalPassed += result.getCriticalPassed();
			failed += result.getOverallFailed();
			passed += result.getOverallPassed();
		}

		@Override
		public long getCriticalPassed() {
			return criticalPassed;
		}

		@Override
		public long getCriticalFailed() {
			return criticalFailed;
		}

		@Override
		public long getCriticalTotal() {
			return criticalFailed + criticalPassed;
		}

		@Override
		public long getOverallPassed(){
			return passed;
		}

		@Override
		public long getOverallFailed() {
			return failed;
		}

		@Override
		public long getOverallTotal() {
			return failed + passed;
		}

		@Override
		public int getFailed() {
			return (int) getOverallFailed();
		}

		@Override
		public int getPassed() {
			return (int) getOverallPassed();
		}

		@Override
		public AbstractBuild getOwner() {
			return parent.getOwner();
		}

		/**
		 * {@inheritDoc}
		 */
		@Override
		public RobotResult getPreviousResult(){
			AbstractBuild<?,?> build = getOwner();
			if (build == null) {
				return null;
			}
			while((build = build.getPreviousBuild()) != null) {
				AggregatedRobotAction parentAction = build.getAction(AggregatedRobotAction.class);
				if(parentAction != null) {
					RobotResult result = parentAction.getResult();
					return result;
				}
			}
			return null;
		}
	}
}<|MERGE_RESOLUTION|>--- conflicted
+++ resolved
@@ -99,12 +99,8 @@
 				false, Boolean.valueOf(req.getParameter("hd")),
 				Boolean.valueOf(req.getParameter("failedOnly")),
 				Boolean.valueOf(req.getParameter("criticalOnly")),
-<<<<<<< HEAD
-				Integer.parseInt(req.getParameter("maxBuildsToShow")));
-=======
 				labelFormat,
 				Integer.valueOf(req.getParameter("maxBuildsToShow")));
->>>>>>> 789d2ff6
 		g.doPng(req, rsp);
 	}
 
