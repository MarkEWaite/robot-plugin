--- conflicted
+++ resolved
@@ -243,13 +243,8 @@
 		if(!isNeedToGenerate(req, rsp)) return;
 		String labelFormat = RobotConfig.getInstance().getXAxisLabelFormat();
 		Graph g = RobotGraphHelper.createTestResultsGraphForTestObject(this, false, true,
-<<<<<<< HEAD
-				Boolean.valueOf(req.getParameter("hd")), false, false,
-				Integer.parseInt(req.getParameter("maxBuildsToShow")));
-=======
-				Boolean.valueOf(req.getParameter("hd")), false, false, labelFormat,
-				Integer.valueOf(req.getParameter("maxBuildsToShow")));
->>>>>>> 789d2ff6
+				  Boolean.valueOf(req.getParameter("hd")), false, false, labelFormat,
+				  Integer.valueOf(req.getParameter("maxBuildsToShow")));
 		g.doPng(req, rsp);
 	}
 
