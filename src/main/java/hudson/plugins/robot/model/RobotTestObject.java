/*
* Copyright 2008-2014 Nokia Solutions and Networks Oy
*
* Licensed under the Apache License, Version 2.0 (the "License");
* you may not use this file except in compliance with the License.
* You may obtain a copy of the License at
*
*    http://www.apache.org/licenses/LICENSE-2.0
*
* Unless required by applicable law or agreed to in writing, software
* distributed under the License is distributed on an "AS IS" BASIS,
* WITHOUT WARRANTIES OR CONDITIONS OF ANY KIND, either express or implied.
* See the License for the specific language governing permissions and
* limitations under the License.
*/
package hudson.plugins.robot.model;

import hudson.model.AbstractBuild;
import hudson.model.AbstractModelObject;
import hudson.model.Run;
import hudson.plugins.robot.RobotBuildAction;
import hudson.plugins.robot.RobotConfig;
import hudson.plugins.robot.graph.RobotGraphHelper;
import hudson.util.ChartUtil;
import hudson.util.Graph;

import java.io.IOException;
import java.io.Serializable;
import java.util.Calendar;

import org.apache.commons.lang.StringUtils;
import org.apache.commons.lang.time.DurationFormatUtils;
import org.kohsuke.stapler.StaplerRequest;
import org.kohsuke.stapler.StaplerResponse;

public abstract class RobotTestObject extends AbstractModelObject implements Serializable{

	private static final long serialVersionUID = -3191755290679194469L;

	private transient RobotBuildAction parentAction;

	public RobotBuildAction getParentAction() {
		return parentAction;
	}

	public void setParentAction(RobotBuildAction parentAction) {
		this.parentAction = parentAction;
	}

	public abstract String getName();

	public abstract  RobotTestObject getParent();

	private String duplicateSafeName;
	protected transient long duration;

	private String logFile;
	private String reportFile;
	private String id;

	public String getId() {
		return id != null ? id : "";
	}

	public void setId(String id) {
		this.id = id;
	}

	public String getLogFile() {
		return logFile;
	}

	public void setLogFile(String logFileName) {
		this.logFile = logFileName;
	}

	public String getReportFile() {
		return reportFile;
	}

	public void setReportFile(String reportFileName) {
		this.reportFile = reportFileName;
	}

	public boolean getHasLog() {
		return this.logFile != null && !"".equals(this.logFile);
	}

	public boolean getHasReport() {
		return this.reportFile != null && !"".equals(this.reportFile);
	}

	/**
	 * Generates the full packagename
	 * @return
	 */
	public String getRelativePackageName(RobotTestObject thisObject) {
		StringBuilder sb = new StringBuilder(getName());
		String parentPackage = getRelativeParent(thisObject);
		if (! "".equals(parentPackage)) {
			sb.insert(0, parentPackage);
		}
		return sb.toString();
	}

	public String getRelativeParent(RobotTestObject thisObject) {
		StringBuilder sb = new StringBuilder();
		RobotTestObject parent = getParent();
		if(parent != null && !parent.equals(thisObject)){
			String parentPackage = parent.getRelativePackageName(thisObject);
			if(StringUtils.isNotBlank(parentPackage)){
				sb.insert(0, ".");
				sb.insert(0, parentPackage);
			}
		}
		return sb.toString();
	}

	/**
	 * Get path in tree relative to given TestObject
	 * @return
	 */
	public String getRelativeId(RobotTestObject thisObject){
		StringBuilder sb = new StringBuilder(urlEncode(getDuplicateSafeName()));

		RobotTestObject parent = getParent();
		if(parent != null && !parent.equals(thisObject)){
			String parentId = parent.getRelativeId(thisObject);
			if(StringUtils.isNotBlank(parentId)){
				sb.insert(0, "/");
				sb.insert(0, parentId);
			}
		}
		return sb.toString();
	}

	public String urlEncode(String name) {
		return hudson.Util.rawEncode(name);
	}

	/**
	 * Return the build that this result belongs to.
	 * @return Build object. Null if no build.
	 */
	public Run<?,?> getOwner(){
		return getParentAction() == null ? null : getParentAction().getOwner();
	}

	/**
	 * Get the corresponding result object from a given build
	 * @param build
	 * @return
	 */
	public RobotTestObject getResultInBuild(AbstractBuild<?,?> build) {
		parentAction = build.getAction(RobotBuildAction.class);
		String id = getRelativeId(getParentAction().getResult());
		return (parentAction == null) ? null : parentAction.findObjectById(id);
	}

	public String getDuplicateSafeName() {
		if (duplicateSafeName != null)
			return duplicateSafeName;
		return getName();
	}

	public void setDuplicateSafeName(String name) {
		duplicateSafeName = name;
	}

	/**
	 * The name format used in case hashmap was changed in commit
	 * 59c8eec3e16f28baf1288848fccbac228bbe4748, July 2013. This method allows
	 * accessing the tests from old saved results.
	 * TODO: Remove this after a year or so?
	 */
	protected String getOldFormatName() {
		return getName().replaceAll("[/\\ :;#?]", "_");
	}

	/**
	 * Figure out if there's been changes since last request.
	 * @param req
	 * @param rsp
	 * @return
	 * @throws IOException
	 */
	protected boolean isNeedToGenerate(StaplerRequest req, StaplerResponse rsp)
			throws IOException {
		if (ChartUtil.awtProblemCause != null) {
			rsp.sendRedirect2(req.getContextPath() + "/images/headless.png");
			return false;
		}

		Calendar t = getOwner().getTimestamp();

		if (req.checkIfModified(t, rsp))
			return false;
		return true;
	}

	/**
	 * Get duration of this testobject run
	 * @return
	 */
	public long getDuration() {
		return duration;
	}

	/**
	 * Wrapper for calling formatting from jelly
	 * @return
	 */
	public String getHumanReadableDuration(){
		return DurationFormatUtils.formatDurationHMS(getDuration());
	}

	/**
	 * Get difference in of duration to given test object
	 * @param comparable another testobject which to compare to
	 * @return time difference in human readable format
	 */
	public String getDurationDiff(RobotTestObject comparable){
		long duration = getDuration();
		long diff = duration;
		if (comparable != null)
			diff = duration - comparable.getDuration();
		if (diff == 0) return "\u00B10";
		else if (diff > 0) return "+" + DurationFormatUtils.formatDurationHMS(Math.abs(diff));
		else return "-" + DurationFormatUtils.formatDurationHMS(Math.abs(diff));
	}

	public abstract RobotTestObject getPreviousResult();

	public abstract int getFailed();

	public abstract int getPassed();

	public abstract long getCriticalPassed();

	public abstract long getCriticalFailed();

	/**
	 * Return robot trend graph in the request.
	 * @param req
	 * @param rsp
	 * @throws IOException
	 */
	public void doGraph(StaplerRequest req, StaplerResponse rsp)
			throws IOException {
		if(!isNeedToGenerate(req, rsp)) return;
		String labelFormat = RobotConfig.getInstance().getXAxisLabelFormat();
		Graph g = RobotGraphHelper.createTestResultsGraphForTestObject(this,
				Boolean.valueOf(req.getParameter("zoomSignificant")),
				false, Boolean.valueOf(req.getParameter("hd")),
				Boolean.valueOf(req.getParameter("failedOnly")),
				Boolean.valueOf(req.getParameter("criticalOnly")),
<<<<<<< HEAD
				Integer.parseInt(req.getParameter("maxBuildsToShow")));
=======
				labelFormat,
				Integer.valueOf(req.getParameter("maxBuildsToShow")));
>>>>>>> 789d2ff6
		g.doPng(req, rsp);
	}

	/**
	 * Return duration graph of the case in the request.
	 * @param req
	 * @param rsp
	 * @throws IOException
	 */
	public void doDurationGraph(StaplerRequest req, StaplerResponse rsp)
			throws IOException {
		if(!isNeedToGenerate(req, rsp)) return;
		String labelFormat = RobotConfig.getInstance().getXAxisLabelFormat();
		Graph g = RobotGraphHelper.createDurationGraphForTestObject(this,
				req.hasParameter("hd"),
<<<<<<< HEAD
 				Integer.parseInt(req.getParameter("maxBuildsToShow")));
=======
 				Integer.valueOf(req.getParameter("maxBuildsToShow")),
				labelFormat,
				req.hasParameter("preview"));
>>>>>>> 789d2ff6
		g.doPng(req, rsp);
	}


}<|MERGE_RESOLUTION|>--- conflicted
+++ resolved
@@ -254,12 +254,8 @@
 				false, Boolean.valueOf(req.getParameter("hd")),
 				Boolean.valueOf(req.getParameter("failedOnly")),
 				Boolean.valueOf(req.getParameter("criticalOnly")),
-<<<<<<< HEAD
-				Integer.parseInt(req.getParameter("maxBuildsToShow")));
-=======
 				labelFormat,
 				Integer.valueOf(req.getParameter("maxBuildsToShow")));
->>>>>>> 789d2ff6
 		g.doPng(req, rsp);
 	}
 
@@ -275,13 +271,9 @@
 		String labelFormat = RobotConfig.getInstance().getXAxisLabelFormat();
 		Graph g = RobotGraphHelper.createDurationGraphForTestObject(this,
 				req.hasParameter("hd"),
-<<<<<<< HEAD
- 				Integer.parseInt(req.getParameter("maxBuildsToShow")));
-=======
  				Integer.valueOf(req.getParameter("maxBuildsToShow")),
 				labelFormat,
 				req.hasParameter("preview"));
->>>>>>> 789d2ff6
 		g.doPng(req, rsp);
 	}
 
