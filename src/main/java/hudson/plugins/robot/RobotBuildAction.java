--- conflicted
+++ resolved
@@ -266,12 +266,8 @@
 				Boolean.valueOf(req.getParameter("hd")),
 				Boolean.valueOf(req.getParameter("failedOnly")),
 				Boolean.valueOf(req.getParameter("criticalOnly")),
-<<<<<<< HEAD
-				Integer.parseInt(maxBuildsReq));
-=======
 				labelFormat,
 				Integer.valueOf(maxBuildsReq));
->>>>>>> 789d2ff6
 		g.doPng(req, rsp);
 	}
 
