<!--
Copyright 2008-2014 Nokia Solutions and Networks Oy

Licensed under the Apache License, Version 2.0 (the "License");
you may not use this file except in compliance with the License.
You may obtain a copy of the License at

   http://www.apache.org/licenses/LICENSE-2.0

Unless required by applicable law or agreed to in writing, software
distributed under the License is distributed on an "AS IS" BASIS,
WITHOUT WARRANTIES OR CONDITIONS OF ANY KIND, either express or implied.
See the License for the specific language governing permissions and
limitations under the License.
-->
<j:jelly xmlns:j="jelly:core" xmlns:st="jelly:stapler" xmlns:d="jelly:define" xmlns:l="/lib/layout" xmlns:t="/lib/hudson" xmlns:f="/lib/form" xmlns:i="jelly:fmt" xmlns:u="/hudson/plugins/robot/util">
  <l:layout>
  <st:include it="${it.owner}" page="sidepanel.jelly"/>
    <l:main-panel>
    <script src="${rootURL}/plugin/robot/robot.js"/>
    <st:include page="/hudson/plugins/robot/robotcss.jelly" />
    <j:choose>
      <j:when test="${it.failed > 0}">
          <j:set var="total_status" value="FAIL" />
      </j:when>
      <j:otherwise>
          <j:set var="total_status" value="PASS" />
      </j:otherwise>
    </j:choose>
    <j:choose>
      <j:when test="${it.criticalFailed > 0}">
          <j:set var="status" value="FAIL" />
      </j:when>
      <j:otherwise>
          <j:set var="status" value="PASS" />
      </j:otherwise>
    </j:choose>
    <j:set var="prevresult" value="${it.previousResult}" />
      <table class="summary">
      <tbody>
        <tr><th class="${status}">TEST SUITE:</th><td><strong>${it.name}</strong></td></tr>
        <tr><th>Duration:</th><td>${it.humanReadableDuration} (${it.getDurationDiff(prevresult)})</td></tr>
        <tr><th>Status:</th><td>${it.criticalTotal} critical test, ${it.criticalPassed} passed, <span class="${status}">${it.criticalFailed}</span> failed<br/>
                              ${it.total} test total (${h.getDiffString(it.total - prevresult.total)}), ${it.passed} passed, <span class="${total_status}">${it.failed}</span> failed</td></tr>
        <j:if test="${it.hasReport}">
          <tr><th>Report File:</th><td><a href="${rootURL}/${it.parentAction.owner.url}${it.parentAction.urlName}/report/${it.reportFile}#suites?${it.id}">${it.reportFile}</a></td></tr>
        </j:if>
        <j:if test="${it.hasLog}">
          <tr><th>Log File:</th><td><a href="${rootURL}/${it.parentAction.owner.url}${it.parentAction.urlName}/report/${it.logFile}#${it.id}">${it.logFile}</a></td></tr>
        </j:if>
      </tbody>
      </table>
      <div style="margin-top:20px;">
       <div style="float:left; margin: 20px; border: 1px solid #ccc; padding: 10px;">
       <h3>Test Result Trend</h3>
        <a id="passfailgraph_hd" href="">
          <img id="passfailgraph" src="" title="Show bigger image" width="500" height="200"/>
        </a><br/>
<<<<<<< HEAD
        <p style="float:left"><label><input type="checkbox" id="zoomToChanges" onclick="redrawGraph('');"/>Zoom to changes</label></p>
        <p style="float:left"><label><input type="checkbox" id="failedOnly" onclick="redrawGraph('');"/>Show failed tests only</label></p>
=======
        <p style="float:left"><label><input type="checkbox" id="zoomToChanges" onclick="zoomToChanges('');"/>Zoom to changes</label></p>
        <p style="float:left"><label><input type="checkbox" id="failedOnly" onclick="zoomToChanges('');"/>Show failed tests only</label></p>
>>>>>>> 53aaf219
        <p style="float:right"><a id="passfailgraph_hd_link" href="">Show bigger image</a></p>
       </div>
       <script>initGraph('');</script>
       <div style="float:left; margin: 20px; border: 1px solid #ccc; padding: 10px;">
         <h3>Duration Trend</h3>
          <a href="durationGraph?hd=true">
          <img src="durationGraph" title="Show bigger image" width="500" height="200"/>
          </a><br/>
          <p style="float:right"><a href="durationGraph?hd=true">Show bigger image</a></p>
       </div>
       <div style="clear:both;"></div>
      </div>
      <j:if test="${!it.caseResults.isEmpty()}">
      <h2>Test Cases</h2>
      <table class="pane sortable">
        <tr>
            <td class="pane-header" title="Test case name. Click to sort.">Name</td>
            <td class="pane-header" style="text-align:center;" title="Criticality. Click to sort.">Crit.</td>
            <td class="pane-header" style="text-align:center;" title="Status. Click to sort.">Status</td>
            <td class="pane-header" title="Duration and difference to previous build. Click to sort.">Duration <span style="font-size:0.8em">(diff)</span></td>
        </tr>
        <j:forEach var="case" items="${it.caseResults}">
        <j:set var="prevcase" value="${case.previousResult}" />
        <j:choose>
                <j:when test="${case.isPassed()}">
                  <j:set var="status" value="PASS" />
                </j:when>
                <j:otherwise>
                  <j:set var="status" value="FAIL" />
                </j:otherwise>
        </j:choose>

        <tr>
         <td class="pane"><a href="${case.getRelativeId(it)}">${case.name}</a></td>
         <td class="pane" style="text-align:center;"><j:if test="${case.isCritical()}">yes</j:if><j:if test="${!case.isCritical()}">no</j:if></td>
         <td class="pane ${status}" style="text-align:center;"><j:if test="${case.isPassed()}">PASS</j:if><j:if test="${!case.isPassed()}">FAIL</j:if></td>
         <td class="pane">${case.humanReadableDuration}<span style="font-size:0.8em">(${case.getDurationDiff(prevcase)})</span></td>
        </tr>
        </j:forEach>
       </table>
       </j:if>
      <j:if test="${!it.allChildSuites.isEmpty()}">
      <div>
          <div style="margin-bottom=20px;">
          <u:failedCases />
          </div>
      <h2>Nested Test Suites</h2>
      <table class="pane sortable">
      <tr>
        <td class="pane-header" title="Test suite name. Click to sort.">Name</td>
        <td class="pane-header" title="Failed test count and difference to previous build. Click to sort.">Failed tests <span style="font-size:0.8em">(diff)</span></td>
        <td class="pane-header" title="Total test count and difference to previous build. Click to sort.">Total tests <span style="font-size:0.8em">(diff)</span></td>
        <td class="pane-header" title="Duration and difference to previous build. Click to sort.">Duration <span style="font-size:0.8em">(diff)</span></td>
      </tr>
      <j:forEach var="suite" items="${it.allChildSuites}">
      <j:set var="prevsuite" value="${suite.previousResult}" />
         <tr>
            <td class="pane"><a href="${suite.getRelativeId(it)}"><small>${suite.getRelativeParent(it)}</small>${suite.name}</a></td>
            <td class="pane">${suite.failed} <span style="font-size:0.8em">(${h.getDiffString(suite.failed - prevsuite.failed)})</span></td>
            <td class="pane">${suite.failed + suite.passed} <span style="font-size:0.8em">(${h.getDiffString((suite.failed + suite.passed) - (prevsuite.failed + prevsuite.passed))})</span></td>
            <td class="pane">${suite.humanReadableDuration} <span style="font-size:0.8em">(${suite.getDurationDiff(prevsuite)})</span></td>
         </tr>
      </j:forEach>
      </table>
      </div>
      </j:if>

    </l:main-panel>
  </l:layout>
</j:jelly><|MERGE_RESOLUTION|>--- conflicted
+++ resolved
@@ -56,13 +56,9 @@
         <a id="passfailgraph_hd" href="">
           <img id="passfailgraph" src="" title="Show bigger image" width="500" height="200"/>
         </a><br/>
-<<<<<<< HEAD
         <p style="float:left"><label><input type="checkbox" id="zoomToChanges" onclick="redrawGraph('');"/>Zoom to changes</label></p>
         <p style="float:left"><label><input type="checkbox" id="failedOnly" onclick="redrawGraph('');"/>Show failed tests only</label></p>
-=======
-        <p style="float:left"><label><input type="checkbox" id="zoomToChanges" onclick="zoomToChanges('');"/>Zoom to changes</label></p>
-        <p style="float:left"><label><input type="checkbox" id="failedOnly" onclick="zoomToChanges('');"/>Show failed tests only</label></p>
->>>>>>> 53aaf219
+
         <p style="float:right"><a id="passfailgraph_hd_link" href="">Show bigger image</a></p>
        </div>
        <script>initGraph('');</script>
